<<<<<<< HEAD
''' Client for UNICORE 
    Based on https://sourceforge.net/p/unicore/wiki/REST_API/
'''

import cStringIO
import logging
import os
import re
import requests
import time
import sys
=======
'''Client for Unicore

Based on https://sourceforge.net/p/unicore/wiki/REST_API/
'''

# TODO:
# - Add Application discovery and launch creation
#   >>> BSP = client.get_application('BSP')
#   >>> BSP('foo', 'bar', 'baz')  # to launch it

# - Turn off verify=False once certificates are correct

import logging
import os
import re
import time
import sys

>>>>>>> c95c02dc
from contextlib import closing
from datetime import datetime, timedelta

if sys.version_info < (3, 0):
    from types import StringType
else:
    StringType = str  # pragma: no cover

# TODO:
# - Add Application discovery and launch creation
#   >>> BSP = client.get_application('BSP')
#   >>> BSP('foo', 'bar', 'baz')  # to launch it

# - Turn off verify=False once certificates are correct


if sys.version_info < (3, 0):
    from types import StringType
else:
    StringType = str  # pragma: no cover

L = logging.getLogger(__name__)
<<<<<<< HEAD
requests.packages.urllib3.disable_warnings()
REST_CACHE_TIMEOUT = 5  # in seconds
_HBP_REGISTRY_URL = ('https://hbp-unic.fz-juelich.de:7112'
                     '/HBP/rest/registries/default_registry')

_FACTORY_RE = r'''
^                                 # start of line
(?P<site_url>\s*https://.*/       # capture full url
(?P<site_name>.*)                 # capture site name
/rest/core/)
.*                                # ignore the rest
'''
_FACTORY_RE = re.compile(_FACTORY_RE, re.VERBOSE)
=======
>>>>>>> c95c02dc

requests.packages.urllib3.disable_warnings()

_REST_CACHE_TIMEOUT = 5  # in seconds
_HBP_REGISTRY_URL = ('https://hbp-unic.fz-juelich.de:7112'
                     '/HBP/rest/registries/default_registry')

_FACTORY_RE = r'''
^                                 # start of line
(?P<site_url>\s*https://.*/       # capture full url
(?P<site_name>.*)                 # capture site name
/rest/core/)
.*                                # ignore the rest
'''
_FACTORY_RE = re.compile(_FACTORY_RE, re.VERBOSE)


def get_sites(transport, registry_url=_HBP_REGISTRY_URL):
    '''Get all sites from registery'''
    resp = transport.get(url=registry_url)
    site_urls = (prop['href']
                 for prop in resp['entries']
                 if prop['type'] == 'TargetSystemFactory')
    sites = dict(reversed(_FACTORY_RE.match(site).groups())
                 for site in site_urls)
    return sites


class TimedCacheProperty(object):
    '''decorator to create get only property; values are fetched once per `timeout`'''
    def __init__(self, timeout):
        self._timeout = timedelta(seconds=timeout)
        self._func = None
        self._values = {}

    def __get__(self, instance, cls):
        last_lookup, value = self._values.get(instance, (datetime.min, None))
        now = datetime.now()
        if self._timeout < now - last_lookup:
            value = self._func(instance)
            self._values[instance] = now, value
        return value

    def __call__(self, func):
        self._func = func
        return self

def get_sites(transport, registry_url=_HBP_REGISTRY_URL):
    '''Get all sites from registery'''
    resp = transport.get(url=registry_url)
    site_urls = (prop['href']
                 for prop in resp['entries']
                 if prop['type'] == 'TargetSystemFactory')
    sites = dict(reversed(_FACTORY_RE.match(site).groups())
                 for site in site_urls)
    return sites


class TimedCacheProperty(object):
    '''decorator to create get only property; values are fetched once per `timeout`'''
    def __init__(self, timeout):
        self._timeout = timedelta(seconds=timeout)
        self._func = None
        self._values = {}

    def __get__(self, instance, cls):
        last_lookup, value = self._values.get(instance, (datetime.min, None))
        now = datetime.now()
        if self._timeout < now - last_lookup:
            value = self._func(instance)
            self._values[instance] = now, value
        return value

    def __call__(self, func):
        self._func = func
        return self


class Transport(object):
    '''wrapper around requests to add authentication headers'''
<<<<<<< HEAD
    def __init__(self, auth_token, oidc=True, verify=False):
        super(Transport, self).__init__()
        self.auth_token = auth_token
        self.oidc = oidc
=======
    def __init__(self, oidc_token, verify=False):
        super(Transport, self).__init__()
        self.oidc_token = oidc_token
>>>>>>> c95c02dc
        # TODO: should default to True once certificates are correct
        self.verify = verify

    def _headers(self, kwargs):
<<<<<<< HEAD
        if self.oidc:
            val = 'Bearer %s' % self.auth_token
        else:
            val = 'Basic %s' % self.auth_token
        
        headers = {'Authorization': val,
=======
        '''required headers for REST calls'''
        headers = {'Authorization': 'Bearer %s' % self.oidc_token,
>>>>>>> c95c02dc
                   'Accept': 'application/json',
                   }

        if 'headers' in kwargs:
            headers.update(kwargs['headers'])
            del kwargs['headers']

        return headers

    def get(self, to_json=True, **kwargs):
        '''do get

        Note:
<<<<<<< HEAD
            For the complete response, set `to_json` to false
=======
            For the raw response, set `to_json` to false
>>>>>>> c95c02dc
        '''
        headers = self._headers(kwargs)
        req = requests.get(headers=headers, verify=self.verify, **kwargs)
        req.raise_for_status()
        if not to_json:
            return req
        return req.json()

    def put(self, **kwargs):
        '''do put'''
        headers = self._headers(kwargs)
        req = requests.put(headers=headers, verify=self.verify, **kwargs)
        req.raise_for_status()
        return req

    def post(self, **kwargs):
        '''do post'''
        headers = self._headers(kwargs)
        req = requests.post(headers=headers, verify=self.verify, **kwargs)
        req.raise_for_status()
        return req

    def delete(self, **kwargs):
        headers = self._headers(kwargs)
        req = requests.delete(headers=headers, verify=self.verify, **kwargs)
        req.raise_for_status()


class Resource(object):
    ''' Base class for a UNICORE resource with properties and some common methods'''

    def __init__(self, transport, resource_url):
        super(Resource, self).__init__()
        self.transport = transport
        self.resource_url = resource_url

    @property
    @TimedCache(timeout=REST_CACHE_TIMEOUT)
    def properties(self):
        return self.transport.get(url=self.resource_url)

    def delete(self):
        self.transport.delete(url=self.resource_url)


class Registry(Resource):
    ''' Client for a UNICORE service Registry 

        >>> base_url = '...' # e.g. "https://localhost:8080/REGISTRY/rest/registries/default_registry"
        >>> token = '...'
        >>> transport = Transport(token)
        >>> registry = Registry(transport, base_url)

    Will collect the BASE URLs of all registered sites
    '''

    def __init__(self, transport, url):
        super(Registry, self).__init__(transport,url)
        self.refresh()
    
    def refresh(self):
        self.site_urls = {}
        for entry in self.transport.get(url=self.resource_url)['entries']:
            try:
                # just want the "core" URL and the site ID
                href = entry['href']
                service_type = entry['type']
                if "TargetSystemFactory" == service_type:
                    base = re.match(r"(https://\S+/rest/core).*", href).group(1)
                    site_name = re.match(r"https://\S+/(\S+)/rest/core", href).group(1)
                    self.site_urls[site_name]=base
            except Exception as e:
                print(e)

    def site(self, name):
        ''' Get a client object for the named site '''
        url = self.site_urls[name]
        return Client(self.transport, url)


class Client(object):
    '''Entrypoint to UNICORE API at a site

<<<<<<< HEAD
        >>> base_url = '...' # e.g. "https://localhost:8080/DEMO-SITE/rest/core"
=======
>>>>>>> c95c02dc
        >>> token = '...'
        >>> transport = Transport(token)
        >>> sites = get_sites(transport)
        >>> client = Client(transport, sites['HBP_JULIA'])
        >>> # to get the jobs
        >>> jobs = client.get_jobs()
        >>> # to start a new job:
<<<<<<< HEAD
        >>> job_description = {...}
        >>> job = client.new_job(job_description)

=======
        >>> launch_params = {'Executable': cmd,
        >>> }
        >>> job = client.new_job(launch_params)
>>>>>>> c95c02dc
    '''
    
    def __init__(self, transport, site_url):
        super(Client, self).__init__()
        self.transport = transport
        self.site_url = site_url
        self.site_urls = {
            k: v['href']
            for k, v in self.transport.get(url=site_url)['_links'].items()}

    @property
    @TimedCache(timeout=REST_CACHE_TIMEOUT)
    def properties(self):
        return self.transport.get(url=self.site_url)

    def access_info(self):
        return self.properties['client']

    def get_storages(self):
        return [PathDir(self.transport, url, '/')
                for url in self.transport.get(url=self.site_urls['storages'])['storages']]

    def get_applications(self):
        apps = []
        for url in self.transport.get(url=self.site_urls['factories']):
            for app in self.transport.get(url=url)['applications']:
                app += Application(self.transport, app)

    def get_jobs(self):
        '''return a list of `Job` objects'''
        return [Job(self.transport, url)
                for url in self.transport.get(url=self.site_urls['jobs'])['jobs']]

<<<<<<< HEAD
    def new_job(self, job_description):
        ''' run a batch job on the site '''
=======
    def new_job(self, launch_params):
        '''create a new job by launching `cmd`'''
>>>>>>> c95c02dc
        resp = self.transport.post(url=self.site_urls['jobs'],
                                   json=job_description)
        job_url = resp.headers['Location']
        return Job(self.transport, job_url)

    def execute(self, cmd):
        ''' run a (non-batch) command on the site '''
        job_description = {'Executable': cmd,
                           'Environment': {'UC_PREFER_INTERACTIVE_EXECUTION':'true'},
        }
        resp = self.transport.post(url=self.site_urls['jobs'],
                                   json=job_description)
        job_url = resp.headers['Location']
        return Job(self.transport, job_url)


<<<<<<< HEAD
class Application(object):
    '''wrapper around a UNICORE application '''
    def __init__(self, name, version=None):
        self.name = name
        self.version = version


class Job(Resource):
    '''wrapper around UNICORE job'''
    def __init__(self, transport, job_url):
        super(Job, self).__init__(transport, job_url)
=======
    @TimedCacheProperty(timeout=_REST_CACHE_TIMEOUT)
    def properties(self):
        '''properties of the job'''
        return self.transport.get(url=self.job_url)
>>>>>>> c95c02dc

    @TimedCacheProperty(timeout=3600)
    def working_dir(self):
        '''return the working directory'''
        return PathDir(
            self.transport,
            self.properties['_links']['workingDirectory']['href'],
            '/')

    def is_running(self):
        '''checks whether a job is still running'''
        status = self.properties['status']
        return status not in ('SUCCESSFUL', 'FAILED', )

    def abort(self):
        '''abort the job'''
        url = self.properties['_links']['action:abort']['href']
        return self.transport.post(url=url, json={})

    def restart(self):
        '''restart the job'''
        url = self.properties['_links']['action:restart']['href']
        return self.transport.post(url=url, json={})

    def start(self):
<<<<<<< HEAD
        '''start the job - only required if client had to stage-in local files '''
=======
        '''start the job'''
>>>>>>> c95c02dc
        url = self.properties['_links']['action:start']['href']
        return self.transport.post(url=url, json={})

    @property
    def job_id(self):
        '''get the UID of the job'''
        return os.path.basename(self.resource_url)

    def poll(self):
        '''wait until job completes'''
        while self.properties['status'] in ('QUEUED', 'RUNNING'):
            L.debug('Sleeping %s', _REST_CACHE_TIMEOUT + 0.1)
            time.sleep(_REST_CACHE_TIMEOUT + 0.1)

    def __repr__(self):
        return ('Job: %s: %s, submitted: %s running: %s' %
                (self.job_id,
                 os.path.basename(self.properties['_links']['self']['href']),
                 self.properties['submissionTime'],
                 self.is_running()))

    __str__ = __repr__


<<<<<<< HEAD
class Path(Resource):
    ''' common base for files and directories '''

    def __init__(self, transport, path_url, name):
        super(Path, self).__init__(transport, path_url)
=======
class Path(object):
    def __init__(self, transport, path_url, name):
        super(Path, self).__init__()
        self.transport = transport
        self.path_url = path_url
>>>>>>> c95c02dc
        self.name = name

    @property
    def path_urls(self):
        urls = self.transport.get(url=self.resource_url)['_links']
        return {k: v['href'] for k, v in urls.items()}

    def isdir(self):
        '''is a directory'''
        return False

    def isfile(self):
        '''is a file'''
        return False

<<<<<<< HEAD
    #def get_metadata(self, name):
    #    pass
    
    def remove(self):
        '''remove file or directory'''
        return self.transport.delete(url=self.path_urls['files']+"/"+name)
=======
    def __repr__(self):
        return '%s: %s' % (self.__class__.__name__, self.name)

    __str__ = __repr__
>>>>>>> c95c02dc


class PathDir(Path):
    def __init__(self, transport, path_url, name):
        super(PathDir, self).__init__(transport, path_url, name)
<<<<<<< HEAD
        self._last_contents_lookup = datetime.min
        self._cached_contents = {}

    def __repr__(self):
        return '%s: %s' % (self.__class__.__name__, self.name)

    __str__ = __repr__

    @property
    @TimedCache(timeout=REST_CACHE_TIMEOUT)
=======

        self._last_contents_lookup = datetime.min
        self._cached_contents = {}

    @TimedCacheProperty(timeout=_REST_CACHE_TIMEOUT)
>>>>>>> c95c02dc
    def contents(self):
        return self.transport.get(url=self.path_urls['files'])

    def upload(self, input_name, destination=None):
        '''upload path `input_name` to the directory, optionally renaming it to "destination" '''
        assert self.isdir(), 'Not a directory'
        if destination is None:
            destination = os.path.basename(input_name)
        
        headers = {'Content-Type': 'application/octet-stream',
                   }
        with open(input_name, 'rb') as fd:
            resp = self.transport.put(
                url=os.path.join(self.resource_url, 'files', destination),
                headers=headers,
                data=fd)

    def download(self, remote_file, destination=None):
        ''' download remote_file to the current directory, optionally to the given local destination '''
        
        assert self.isdir(), 'Not a directory'
        headers = {'Accept': 'application/octet-stream',}
        url = os.path.join(self.resource_url, 'files', remote_file)
        if destination is None:
            destination = os.path.basename(remote_file)
        resp = self.transport.get(to_json=False, url=url, headers=headers, stream=True)
        resp.raise_for_status()
        with open(destination, 'wb') as fd:
            for chunk in resp.iter_content(chunk_size=512):
                fd.write(chunk)

    def listdir(self):
        '''list the contents of the directory'''
        ret = {}
        for path, meta in self.contents['content'].items():
            path_url = self.path_urls['files'] + path
            path = path[1:]  # strip leading '/'
            if meta['isDirectory']:
                ret[path] = PathDir(self.transport, path_url, path)
            else:
                ret[path] = PathFile(self.transport, path_url, path)
        return ret

    def isdir(self):
        return True

    def rename(self, source, target):
        '''rename file in directory'''
        json = {'from': source,
                'to': target,
                }
        return self.transport.post(url=self.path_urls['rename'], json=json)

    def copy(self, source, target):
        '''rename file in directory'''
        json = {'from': source,
                'to': target,
                }
        return self.transport.post(url=self.path_urls['copy'], json=json)

<<<<<<< HEAD
    def mkdir(self, name):
        return self.transport.post(url=self.path_urls['files']+"/"+name, json={})

    def rmdir(self, name):
        return self.transport.delete(url=self.path_urls['files']+"/"+name)

    def makedirs(self, name):
        return self.mkdir(name)

    def __repr__(self):
        return 'Storage: %s' % (self.resource_url)

    __str__ = __repr__
=======
    #def mkdir(self, name):
    #    pass
    #def rmdir(self, name):
    #    pass
    #def makedirs(self, name):
    #    pass
    #def remove(self, name):
    #    '''remove file'''
    #    pass
>>>>>>> c95c02dc


class PathFile(Path):
    def __init__(self, transport, path_url, name):
        super(PathFile, self).__init__(transport, path_url, name)

    def download(self, file_, max_size=10**6):
        '''download file

        Args:
            file_(StringType or file-like): if a string, a file of that name
            will be created, and filled with the download.  If it's a file-like,
            then the contents will be write()

            max_size(int): if the file is larger than this, the file won't be
<<<<<<< HEAD
            downloaded (only relevant if the target is file like)

            You can also use the raw() method for data streaming purposes
=======
            downloaded
>>>>>>> c95c02dc

            >>> import cStringIO
            >>> foo = wd.listdir()['foo.txt']
            >>> foo_contents = cStringIO.StringIO()
            >>> foo.download(foo_contents)
            >>> print(foo.contents.getvalue())
        '''

        with closing(
            self.transport.get(url=self.resource_url,
                               headers={'Accept': 'application/octet-stream'},
                               stream=True,
                               to_json=False,
                               )) as resp:
            resp.raise_for_status()
            if max_size < int(resp.headers['content-length']):
                raise Exception('File too long')

<<<<<<< HEAD
            CHUNK_SIZE = 10 * 1024
            if isinstance(file_, StringType):
=======
            if isinstance(file_, StringType):
                CHUNK_SIZE = 10 * 1024
>>>>>>> c95c02dc
                with open(file_, 'wb') as fd:
                    for chunk in resp.iter_content(CHUNK_SIZE):
                        fd.write(chunk)
            else:
<<<<<<< HEAD
                for chunk in resp.iter_content(CHUNK_SIZE):
                    file_.write(chunk)

    def raw(self):
        ''' access the raw http response for streaming purposes '''
        headers = {'Accept': 'application/octet-stream',}
        resp = self.transport.get(to_json=False, url=self.resource_url, headers=headers, stream=True)
        resp.raise_for_status()
        return resp.raw
=======
                file_.write(resp.content)
>>>>>>> c95c02dc

    def isfile(self):
        return True<|MERGE_RESOLUTION|>--- conflicted
+++ resolved
@@ -1,4 +1,3 @@
-<<<<<<< HEAD
 ''' Client for UNICORE 
     Based on https://sourceforge.net/p/unicore/wiki/REST_API/
 '''
@@ -10,11 +9,13 @@
 import requests
 import time
 import sys
-=======
-'''Client for Unicore
-
-Based on https://sourceforge.net/p/unicore/wiki/REST_API/
-'''
+from contextlib import closing
+from datetime import datetime, timedelta
+
+if sys.version_info < (3, 0):
+    from types import StringType
+else:
+    StringType = str  # pragma: no cover
 
 # TODO:
 # - Add Application discovery and launch creation
@@ -23,54 +24,9 @@
 
 # - Turn off verify=False once certificates are correct
 
-import logging
-import os
-import re
-import time
-import sys
-
->>>>>>> c95c02dc
-from contextlib import closing
-from datetime import datetime, timedelta
-
-if sys.version_info < (3, 0):
-    from types import StringType
-else:
-    StringType = str  # pragma: no cover
-
-# TODO:
-# - Add Application discovery and launch creation
-#   >>> BSP = client.get_application('BSP')
-#   >>> BSP('foo', 'bar', 'baz')  # to launch it
-
-# - Turn off verify=False once certificates are correct
-
-
-if sys.version_info < (3, 0):
-    from types import StringType
-else:
-    StringType = str  # pragma: no cover
 
 L = logging.getLogger(__name__)
-<<<<<<< HEAD
 requests.packages.urllib3.disable_warnings()
-REST_CACHE_TIMEOUT = 5  # in seconds
-_HBP_REGISTRY_URL = ('https://hbp-unic.fz-juelich.de:7112'
-                     '/HBP/rest/registries/default_registry')
-
-_FACTORY_RE = r'''
-^                                 # start of line
-(?P<site_url>\s*https://.*/       # capture full url
-(?P<site_name>.*)                 # capture site name
-/rest/core/)
-.*                                # ignore the rest
-'''
-_FACTORY_RE = re.compile(_FACTORY_RE, re.VERBOSE)
-=======
->>>>>>> c95c02dc
-
-requests.packages.urllib3.disable_warnings()
-
 _REST_CACHE_TIMEOUT = 5  # in seconds
 _HBP_REGISTRY_URL = ('https://hbp-unic.fz-juelich.de:7112'
                      '/HBP/rest/registries/default_registry')
@@ -115,64 +71,23 @@
         self._func = func
         return self
 
-def get_sites(transport, registry_url=_HBP_REGISTRY_URL):
-    '''Get all sites from registery'''
-    resp = transport.get(url=registry_url)
-    site_urls = (prop['href']
-                 for prop in resp['entries']
-                 if prop['type'] == 'TargetSystemFactory')
-    sites = dict(reversed(_FACTORY_RE.match(site).groups())
-                 for site in site_urls)
-    return sites
-
-
-class TimedCacheProperty(object):
-    '''decorator to create get only property; values are fetched once per `timeout`'''
-    def __init__(self, timeout):
-        self._timeout = timedelta(seconds=timeout)
-        self._func = None
-        self._values = {}
-
-    def __get__(self, instance, cls):
-        last_lookup, value = self._values.get(instance, (datetime.min, None))
-        now = datetime.now()
-        if self._timeout < now - last_lookup:
-            value = self._func(instance)
-            self._values[instance] = now, value
-        return value
-
-    def __call__(self, func):
-        self._func = func
-        return self
-
 
 class Transport(object):
     '''wrapper around requests to add authentication headers'''
-<<<<<<< HEAD
     def __init__(self, auth_token, oidc=True, verify=False):
         super(Transport, self).__init__()
         self.auth_token = auth_token
         self.oidc = oidc
-=======
-    def __init__(self, oidc_token, verify=False):
-        super(Transport, self).__init__()
-        self.oidc_token = oidc_token
->>>>>>> c95c02dc
         # TODO: should default to True once certificates are correct
         self.verify = verify
 
     def _headers(self, kwargs):
-<<<<<<< HEAD
         if self.oidc:
             val = 'Bearer %s' % self.auth_token
         else:
             val = 'Basic %s' % self.auth_token
         
         headers = {'Authorization': val,
-=======
-        '''required headers for REST calls'''
-        headers = {'Authorization': 'Bearer %s' % self.oidc_token,
->>>>>>> c95c02dc
                    'Accept': 'application/json',
                    }
 
@@ -186,11 +101,7 @@
         '''do get
 
         Note:
-<<<<<<< HEAD
             For the complete response, set `to_json` to false
-=======
-            For the raw response, set `to_json` to false
->>>>>>> c95c02dc
         '''
         headers = self._headers(kwargs)
         req = requests.get(headers=headers, verify=self.verify, **kwargs)
@@ -227,8 +138,7 @@
         self.transport = transport
         self.resource_url = resource_url
 
-    @property
-    @TimedCache(timeout=REST_CACHE_TIMEOUT)
+    @TimedCacheProperty(timeout=_REST_CACHE_TIMEOUT)
     def properties(self):
         return self.transport.get(url=self.resource_url)
 
@@ -274,10 +184,7 @@
 class Client(object):
     '''Entrypoint to UNICORE API at a site
 
-<<<<<<< HEAD
         >>> base_url = '...' # e.g. "https://localhost:8080/DEMO-SITE/rest/core"
-=======
->>>>>>> c95c02dc
         >>> token = '...'
         >>> transport = Transport(token)
         >>> sites = get_sites(transport)
@@ -285,15 +192,8 @@
         >>> # to get the jobs
         >>> jobs = client.get_jobs()
         >>> # to start a new job:
-<<<<<<< HEAD
         >>> job_description = {...}
         >>> job = client.new_job(job_description)
-
-=======
-        >>> launch_params = {'Executable': cmd,
-        >>> }
-        >>> job = client.new_job(launch_params)
->>>>>>> c95c02dc
     '''
     
     def __init__(self, transport, site_url):
@@ -304,8 +204,7 @@
             k: v['href']
             for k, v in self.transport.get(url=site_url)['_links'].items()}
 
-    @property
-    @TimedCache(timeout=REST_CACHE_TIMEOUT)
+    @TimedCacheProperty(timeout=_REST_CACHE_TIMEOUT)
     def properties(self):
         return self.transport.get(url=self.site_url)
 
@@ -327,13 +226,8 @@
         return [Job(self.transport, url)
                 for url in self.transport.get(url=self.site_urls['jobs'])['jobs']]
 
-<<<<<<< HEAD
     def new_job(self, job_description):
         ''' run a batch job on the site '''
-=======
-    def new_job(self, launch_params):
-        '''create a new job by launching `cmd`'''
->>>>>>> c95c02dc
         resp = self.transport.post(url=self.site_urls['jobs'],
                                    json=job_description)
         job_url = resp.headers['Location']
@@ -350,7 +244,6 @@
         return Job(self.transport, job_url)
 
 
-<<<<<<< HEAD
 class Application(object):
     '''wrapper around a UNICORE application '''
     def __init__(self, name, version=None):
@@ -362,12 +255,6 @@
     '''wrapper around UNICORE job'''
     def __init__(self, transport, job_url):
         super(Job, self).__init__(transport, job_url)
-=======
-    @TimedCacheProperty(timeout=_REST_CACHE_TIMEOUT)
-    def properties(self):
-        '''properties of the job'''
-        return self.transport.get(url=self.job_url)
->>>>>>> c95c02dc
 
     @TimedCacheProperty(timeout=3600)
     def working_dir(self):
@@ -393,11 +280,7 @@
         return self.transport.post(url=url, json={})
 
     def start(self):
-<<<<<<< HEAD
         '''start the job - only required if client had to stage-in local files '''
-=======
-        '''start the job'''
->>>>>>> c95c02dc
         url = self.properties['_links']['action:start']['href']
         return self.transport.post(url=url, json={})
 
@@ -422,19 +305,11 @@
     __str__ = __repr__
 
 
-<<<<<<< HEAD
 class Path(Resource):
     ''' common base for files and directories '''
 
     def __init__(self, transport, path_url, name):
         super(Path, self).__init__(transport, path_url)
-=======
-class Path(object):
-    def __init__(self, transport, path_url, name):
-        super(Path, self).__init__()
-        self.transport = transport
-        self.path_url = path_url
->>>>>>> c95c02dc
         self.name = name
 
     @property
@@ -450,25 +325,22 @@
         '''is a file'''
         return False
 
-<<<<<<< HEAD
     #def get_metadata(self, name):
     #    pass
     
     def remove(self):
         '''remove file or directory'''
         return self.transport.delete(url=self.path_urls['files']+"/"+name)
-=======
+
     def __repr__(self):
         return '%s: %s' % (self.__class__.__name__, self.name)
 
     __str__ = __repr__
->>>>>>> c95c02dc
 
 
 class PathDir(Path):
     def __init__(self, transport, path_url, name):
         super(PathDir, self).__init__(transport, path_url, name)
-<<<<<<< HEAD
         self._last_contents_lookup = datetime.min
         self._cached_contents = {}
 
@@ -477,15 +349,7 @@
 
     __str__ = __repr__
 
-    @property
-    @TimedCache(timeout=REST_CACHE_TIMEOUT)
-=======
-
-        self._last_contents_lookup = datetime.min
-        self._cached_contents = {}
-
     @TimedCacheProperty(timeout=_REST_CACHE_TIMEOUT)
->>>>>>> c95c02dc
     def contents(self):
         return self.transport.get(url=self.path_urls['files'])
 
@@ -546,7 +410,6 @@
                 }
         return self.transport.post(url=self.path_urls['copy'], json=json)
 
-<<<<<<< HEAD
     def mkdir(self, name):
         return self.transport.post(url=self.path_urls['files']+"/"+name, json={})
 
@@ -560,17 +423,6 @@
         return 'Storage: %s' % (self.resource_url)
 
     __str__ = __repr__
-=======
-    #def mkdir(self, name):
-    #    pass
-    #def rmdir(self, name):
-    #    pass
-    #def makedirs(self, name):
-    #    pass
-    #def remove(self, name):
-    #    '''remove file'''
-    #    pass
->>>>>>> c95c02dc
 
 
 class PathFile(Path):
@@ -586,13 +438,9 @@
             then the contents will be write()
 
             max_size(int): if the file is larger than this, the file won't be
-<<<<<<< HEAD
-            downloaded (only relevant if the target is file like)
+            downloaded
 
             You can also use the raw() method for data streaming purposes
-=======
-            downloaded
->>>>>>> c95c02dc
 
             >>> import cStringIO
             >>> foo = wd.listdir()['foo.txt']
@@ -611,18 +459,12 @@
             if max_size < int(resp.headers['content-length']):
                 raise Exception('File too long')
 
-<<<<<<< HEAD
             CHUNK_SIZE = 10 * 1024
             if isinstance(file_, StringType):
-=======
-            if isinstance(file_, StringType):
-                CHUNK_SIZE = 10 * 1024
->>>>>>> c95c02dc
                 with open(file_, 'wb') as fd:
                     for chunk in resp.iter_content(CHUNK_SIZE):
                         fd.write(chunk)
             else:
-<<<<<<< HEAD
                 for chunk in resp.iter_content(CHUNK_SIZE):
                     file_.write(chunk)
 
@@ -632,9 +474,6 @@
         resp = self.transport.get(to_json=False, url=self.resource_url, headers=headers, stream=True)
         resp.raise_for_status()
         return resp.raw
-=======
-                file_.write(resp.content)
->>>>>>> c95c02dc
 
     def isfile(self):
         return True